--- conflicted
+++ resolved
@@ -213,31 +213,22 @@
       schema.is_varret());
 }
 
-<<<<<<< HEAD
 struct ModuleSelf : public Self {
-  ModuleSelf(const std::shared_ptr<Module>& m, py::object& py_m)
+  ModuleSelf(const Module& m, py::object& py_m)
       : Self(), module_(m), pyModule_(py_m) {}
 
   std::shared_ptr<SugaredValue> makeSugared(Value* v) const override {
-    v->setType(module_->type());
+    v->setType(module_.type());
     return std::make_shared<ModuleValue>(v, module_, pyModule_);
   }
   ClassTypePtr getClassType() const override {
-    return module_->type();
+    return module_.type();
   }
 
  private:
-  std::shared_ptr<Module> module_;
+  const Module& module_;
   const py::object& pyModule_;
 };
-=======
-static Self moduleSelf(const Module& m, const py::object& py_m) {
-  return [m, py_m](Value* v) {
-    v->setType(m.module_object()->type());
-    return std::make_shared<ModuleValue>(v, m, py_m);
-  };
-}
->>>>>>> cde2d564
 
 static TypePtr getTensorType(
     const at::Tensor& t,
@@ -380,15 +371,9 @@
              py::object py_m,
              const std::string& script,
              ResolutionCallback rcb) {
-<<<<<<< HEAD
             const auto self = ModuleSelf(m, py_m);
-            m->class_compilation_unit()->define(
-                m->name(), script, pythonResolver(rcb), &self);
-=======
-            c10::optional<Self> self;
             m.class_compilation_unit()->define(
-                m.name(), script, pythonResolver(rcb), moduleSelf(m, py_m));
->>>>>>> cde2d564
+                m.name(), script, pythonResolver(rcb), &self);
             didFinishEmitModule(m);
           })
       .def(
@@ -409,13 +394,8 @@
               auto method_name = QualifiedName(m.name(), def.name().name());
               names.emplace_back(std::move(method_name));
             }
-<<<<<<< HEAD
             const auto self = ModuleSelf(m, py_m);
-            m->class_compilation_unit()->define(names, defs, resolvers, &self);
-=======
-            m.class_compilation_unit()->define(
-                names, defs, resolvers, moduleSelf(m, py_m));
->>>>>>> cde2d564
+            m.class_compilation_unit()->define(names, defs, resolvers, &self);
             // Stitch in default arguments for each Def if provided
             auto defaults_it = defaults.begin();
             auto defs_it = defs.begin();
