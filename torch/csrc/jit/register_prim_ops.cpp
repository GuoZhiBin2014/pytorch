--- conflicted
+++ resolved
@@ -1691,35 +1691,15 @@
   return 0;
 }
 
-<<<<<<< HEAD
-int dictKeys(Stack& stack) {
-  auto dict = pop(stack).toGenericDict();
-  auto addKeysFromDict = [&] (c10::impl::GenericList& keys) {
-    keys.reserve(dict.size());
-    for (auto& item : dict) {
-      keys.push_back(item.key());
-    }
-  };
-  auto key_type = dict._keyType();
-  if (key_type.has_value()) {
-    auto keys = c10::impl::GenericList(*key_type);
-    addKeysFromDict(keys);
-    push(stack, std::move(keys));
-  } else {
-    auto keys = c10::impl::GenericList(c10::impl::deprecatedUntypedList());
-    addKeysFromDict(keys);
-    push(stack, std::move(keys));
-  }
-  return 0;
-}
-
-template <typename Elem>
-c10::List<Elem> makeListForDictValues(
-=======
 template <unsigned int Index, typename Elem>
 c10::List<Elem> makeListForDictKeysOrValues(
->>>>>>> 7203612f
+    const std::pair<c10::optional<TypePtr>, c10::optional<TypePtr>>& types,
     const std::vector<std::pair<IValue, IValue>>& order) {
+  TORCH_INTERNAL_ASSERT(std::get<Index>(types) == getTypePtr<Elem>(),
+      "Type mismatch when trying to get a List of keys/values from Dict. ",
+      "Type in Dict is ", toString(std::get<Index>(types)),
+      ". Type in List is ", toString(getTypePtr<Elem>()),
+      ". Index is ", c10::guts::to_string(Index));
   c10::List<Elem> values;
   values.reserve(order.size());
   for (const auto& item : order) {
@@ -1730,8 +1710,12 @@
 
 template <unsigned int Index>
 c10::impl::GenericList makeGenericListForDictKeysOrValues(
+    const std::pair<c10::optional<TypePtr>, c10::optional<TypePtr>>& types,
     const std::vector<std::pair<IValue, IValue>>& order) {
-  auto values = c10::impl::GenericList(c10::impl::deprecatedUntypedList());
+  auto type = std::get<Index>(types);
+  auto values = type.has_value()
+    ? c10::impl::GenericList(*type)
+    : c10::impl::GenericList(c10::impl::deprecatedUntypedList());
   values.reserve(order.size());
   for (const auto& item : order) {
     values.push_back(std::get<Index>(item));
@@ -1743,17 +1727,19 @@
 Operation dictKeysOrValues(const Node* n) {
   auto outputType = n->output()->type()->expect<ListType>();
   return [=](Stack& stack) -> int {
-    const auto& order = iterationOrder(pop(stack).toGenericDict());
+    auto dict = pop(stack).toGenericDict();
+    const auto& order = iterationOrder(dict);
+    const auto types = std::make_pair(dict._keyType(), dict._valueType());
     if (outputType->getElementType()->isSubtypeOf(TensorType::get())) {
-      push(stack, makeListForDictKeysOrValues<Index, at::Tensor>(order));
+      push(stack, makeListForDictKeysOrValues<Index, at::Tensor>(types, order));
     } else if (outputType->getElementType() == IntType::get()) {
-      push(stack, makeListForDictKeysOrValues<Index, int64_t>(order));
+      push(stack, makeListForDictKeysOrValues<Index, int64_t>(types, order));
     } else if (outputType->getElementType() == FloatType::get()) {
-      push(stack, makeListForDictKeysOrValues<Index, double>(order));
+      push(stack, makeListForDictKeysOrValues<Index, double>(types, order));
     } else if (outputType->getElementType() == BoolType::get()) {
-      push(stack, makeListForDictKeysOrValues<Index, bool>(order));
+      push(stack, makeListForDictKeysOrValues<Index, bool>(types, order));
     } else {
-      push(stack, makeGenericListForDictKeysOrValues<Index>(order));
+      push(stack, makeGenericListForDictKeysOrValues<Index>(types, order));
     }
     return 0;
   };
@@ -1877,23 +1863,16 @@
 
 int dictItems(Stack& stack) {
   auto dict = pop(stack).toGenericDict();
-  auto addItemsFromDict = [&] (c10::impl::GenericList& items) {
-    items.reserve(dict.size());
-    for (const auto& item : iterationOrder(dict)) {
-      items.emplace_back(c10::ivalue::Tuple::create({item.first, item.second}));
-    }
-  };
   auto key_type = dict._keyType();
   auto value_type = dict._valueType();
-  if (key_type.has_value() && value_type.has_value()) {
-    auto items = c10::impl::GenericList(TupleType::create({*key_type, *value_type}));
-    addItemsFromDict(items);
-    push(stack, std::move(items));
-  } else {
-    auto items = c10::impl::GenericList(c10::impl::deprecatedUntypedList());
-    addItemsFromDict(items);
-    push(stack, std::move(items));
-  }
+  auto items = (key_type.has_value() && value_type.has_value())
+      ? c10::impl::GenericList(TupleType::create({*key_type, *value_type}))
+      : c10::impl::GenericList(c10::impl::deprecatedUntypedList());
+  items.reserve(dict.size());
+  for (const auto& item : iterationOrder(dict)) {
+    items.emplace_back(c10::ivalue::Tuple::create({item.first, item.second}));
+  }
+  push(stack, std::move(items));
   return 0;
 }
 
