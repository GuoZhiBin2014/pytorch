--- conflicted
+++ resolved
@@ -466,11 +466,7 @@
 
         The hook can modify the input. User can either return a tuple or a
         single modified value in the hook. We will wrap the value into a tuple
-<<<<<<< HEAD
-        if a single value is returned.
-=======
         if a single value is returned(unless that value is already a tuple).
->>>>>>> 10e41373
 
         Returns:
             :class:`torch.utils.hooks.RemovableHandle`:
@@ -533,18 +529,10 @@
     def __call__(self, *input, **kwargs):
         for hook in self._forward_pre_hooks.values():
             result = hook(self, input)
-<<<<<<< HEAD
-            if isinstance(result, tuple):
-                input = result
-            else:
-                if result is not None:
-                    input = (result,)
-=======
             if result is not None:
                 if not isinstance(result, tuple):
                     result = (result,)
                 input = result
->>>>>>> 10e41373
         if torch._C._get_tracing_state():
             result = self._slow_forward(*input, **kwargs)
         else:
