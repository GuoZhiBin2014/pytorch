--- conflicted
+++ resolved
@@ -10,7 +10,6 @@
 from torch._ops import ops
 from torch.nn.modules.conv import _ConvNd
 from torch.nn import Conv2d as NNConv2d
-# from torch.nn.qat import Conv2d as QATConv2d
 from torch.nn.modules.utils import _pair
 
 
@@ -27,18 +26,14 @@
     .. note::
         Only `torch.quint8` is supported for the input data type.
 
-    .. note::
-        The :attr:`weight` is stored as a packed tensor, and can be accessed
-        using :attr:`_packed_weight` attribute.
-
 
     Attributes:
-        _packed_weight (Tensor): packed tensor derived from the learnable weight
-                                 parameter.
-        scale (Tensor):          scalar for the output scale
-        zero_point (Tensor):     scalar for the output zero point
+        weight (Tensor):     packed tensor derived from the learnable weight
+                             parameter.
+        scale (Tensor):      scalar for the output scale
+        zero_point (Tensor): scalar for the output zero point
 
-    See :class:`~torch.nn.quantized.Conv2d` for other attributes.
+    See :class:`~torch.nn.Conv2d` for other attributes.
 
     Examples::
 
@@ -55,18 +50,11 @@
 
     """
     def __init__(self, in_channels, out_channels, kernel_size, stride=1,
-<<<<<<< HEAD
-                 padding=0, dilation=1, groups=1, bias=True,
-                 padding_mode='zeros'):
-        if padding_mode == 'circular':
-            raise NotImplementedError("Circular padding is not implemented!")
-=======
                  padding=0, dilation=1, groups=1,
                  bias=True, padding_mode='zeros'):
         if padding_mode != 'zeros':
             raise NotImplementedError(
                 "Currently only zero-padding is supported!")
->>>>>>> dd79d45c
         stride = _pair(stride)
         padding = _pair(padding)
         dilation = _pair(dilation)
@@ -146,10 +134,11 @@
 
     @staticmethod
     def from_float(mod):
-        r"""Create a quantized module from a float module or qparams_dict
+        r"""Creates a quantized module from a float module or qparams_dict.
 
-            Args: `mod` a float module, either produced by torch.quantization utilities
-            or directly from user
+        Args:
+            mod (Module): a float module, either produced by torch.quantization
+                          utilities or provided by the user
         """
         if hasattr(mod, 'weight_fake_quant'):
             # assert type(mod) == QATConv2d, 'nnq.Conv2d.from_float only works for nn.Conv2d or nn.qat.Conv2d'
