r""" Functional interface (quantized)."""
from __future__ import absolute_import
from __future__ import division
from __future__ import print_function
from __future__ import unicode_literals

import torch
<<<<<<< HEAD
from torch._ops import ops as _ops
from torch._jit_internal import List as _List

def _extend_to_list(val, length=2):
    if not isinstance(val, (tuple, list)):
        val = [val] * length
    return val
=======
from torch._ops import ops
from torch._jit_internal import List
from torch.nn.modules.utils import _pair
>>>>>>> dd79d45c

def relu(input, inplace=False):
    # type: (Tensor, bool) -> Tensor
    r"""relu(input, inplace=False) -> Tensor

    .. note::
      :attr:`inplace` is not supported for the quantized relu.

    Applies the rectified linear unit function element-wise. See
    :class:`~torch.nn.quantized.ReLU` for more details.
    """
    if inplace:
        raise NotImplementedError("`inplace` is not implemented in quantized relu")
    return _ops.quantized.relu(input)

def linear(input, weight, bias=None, scale=None, zero_point=None):
    # type: (Tensor, Tensor, Optional[Tensor]) -> Tensor
    r"""
    Applies a linear transformation to the incoming quantized data:
    :math:`y = xA^T + b`.
    See :class:`~torch.nn.quantized.Linear`

    .. note::

      Current implementation uses packed weights. This has penalty on performance.
      If you want to avoid the overhead, use :class:`~torch.nn.quantized.Linear`.

    Args:
      input (Tensor): Quantized input of type `torch.quint8`
      weight (Tensor): Quantized weight of type `torch.qint8`
      bias (Tensor): None or Quantized bias of type `torch.qint32`
      scale (double): output scale. If None, derived from the input scale
      zero_point (long): output zero point. If None, derived from the input zero_point

    Shape:
        - Input: :math:`(N, *, in\_features)` where `*` means any number of
          additional dimensions
        - Weight: :math:`(out\_features, in\_features)`
        - Bias: :math:`(out\_features)`
        - Output: :math:`(N, *, out\_features)`
    """
    if scale is None:
        scale = input.q_scale()
    if zero_point is None:
        zero_point = input.q_zero_point()
    _packed_weight = torch.ops.quantized.fbgemm_linear_prepack(weight)
    return torch.ops.quantized.fbgemm_linear(input, _packed_weight, bias, scale,
                                             zero_point)

def conv2d(input, weight, bias,
           stride=1, padding=0, dilation=1, groups=1,
           padding_mode='zeros',
           scale=1.0, zero_point=0,
           dtype=torch.quint8):
    r"""
    conv2d(input, weight, bias,
           stride=1, padding=0, dilation=1, groups=1,
           padding_mode='zeros',
           scale=1.0, zero_point=0,
           dtype=torch.quint8) -> Tensor

    Applies a 2D convolution over a quantized 2D input composed of several input
    planes.

    See :class:`~torch.nn.quantized.Conv2d` for details and output shape.

    Args:
        input: quantized input tensor of shape :math:`(\text{minibatch} , \text{in\_channels} , iH , iW)`
        weight: quantized filters of shape :math:`(\text{out\_channels} , \frac{\text{in\_channels}}{\text{groups}} , kH , kW)`
        bias: **non-quantized** bias tensor of shape :math:`(\text{out\_channels})`. The tensor type must be `torch.int32`.
        stride: the stride of the convolving kernel. Can be a single number or a
          tuple `(sH, sW)`. Default: 1
        padding: implicit paddings on both sides of the input. Can be a
          single number or a tuple `(padH, padW)`. Default: 0
        dilation: the spacing between kernel elements. Can be a single number or
          a tuple `(dH, dW)`. Default: 1
        groups: split input into groups, :math:`\text{in\_channels}` should be divisible by the
          number of groups. Default: 1
        padding_mode: the padding mode to use. Only "zeros" is supported for quantized convolution at the moment. Default: "zeros"
        scale: quantization scale for the output. Default: 1.0
        zero_point: quantization zero_point for the output. Default: 0
        dtype: quantization data type to use. Default: ``torch.quint8``

    Examples::

        >>> from torch.nn.quantized import functional as qF
        >>> filters = torch.randn(8, 4, 3, 3, dtype=torch.float)
        >>> inputs = torch.randn(1, 4, 5, 5, dtype=torch.float)
        >>> bias = torch.randn(4, dtype=torch.float)
        >>>
        >>> scale, zero_point = 1.0, 0
        >>> dtype = torch.quint8
        >>>
        >>> q_filters = torch.quantize_linear(filters, scale, zero_point, dtype)
        >>> q_inputs = torch.quantize_linear(inputs, scale, zero_point, dtype)
        >>> q_bias = torch.quantize_linear(bias, scale, zero_point, torch.quint8)
        >>> qF.conv2d(q_inputs, q_filters, q_bias, scale, zero_point, padding=1)
    """  # noqa: E501
    if padding_mode != 'zeros':
        raise NotImplementedError("Only zero-padding is supported!")
    if input.ndim != 4:
        raise ValueError("Input shape must be `(N, C, H, W)`!")
    stride = _pair(stride)
    padding = _pair(padding)
    dilation = _pair(dilation)

    prepacked_weight = ops.quantized.fbgemm_conv_prepack(weight.permute([0, 2, 3, 1]), stride, padding, dilation, groups)

<<<<<<< HEAD
    if not prepacked:
        weight = _ops.quantized.fbgemm_conv_prepack(weight, groups)
    return _ops.quantized.fbgemm_conv2d(input, weight, bias,
                                        stride, padding, dilation,
                                        groups, scale, zero_point)
=======
    return ops.quantized.fbgemm_conv2d(input.permute([0, 2, 3, 1]),
                                       prepacked_weight, bias,
                                       stride, padding, dilation,
                                       groups, scale, zero_point).permute([0, 3, 1, 2])
>>>>>>> dd79d45c

def max_pool2d(input, kernel_size, stride=None, padding=0, dilation=1,
               ceil_mode=False, return_indices=False):
    r"""Applies a 2D max pooling over a quantized input signal composed of
    several quantized input planes.

    See :class:`~torch.nn.quantized.MaxPool2d` for details.
    """
    if return_indices:
        raise NotImplementedError("return_indices is not yet implemented!")
    if stride is None:
        stride = torch.jit.annotate(_List[int], [])
    return torch.nn.functional.max_pool2d(input, kernel_size, stride, padding,
                                          dilation, ceil_mode, return_indices)<|MERGE_RESOLUTION|>--- conflicted
+++ resolved
@@ -5,19 +5,10 @@
 from __future__ import unicode_literals
 
 import torch
-<<<<<<< HEAD
 from torch._ops import ops as _ops
 from torch._jit_internal import List as _List
+from torch.nn.modules.utils import _pair
 
-def _extend_to_list(val, length=2):
-    if not isinstance(val, (tuple, list)):
-        val = [val] * length
-    return val
-=======
-from torch._ops import ops
-from torch._jit_internal import List
-from torch.nn.modules.utils import _pair
->>>>>>> dd79d45c
 
 def relu(input, inplace=False):
     # type: (Tensor, bool) -> Tensor
@@ -124,20 +115,12 @@
     padding = _pair(padding)
     dilation = _pair(dilation)
 
-    prepacked_weight = ops.quantized.fbgemm_conv_prepack(weight.permute([0, 2, 3, 1]), stride, padding, dilation, groups)
-
-<<<<<<< HEAD
-    if not prepacked:
-        weight = _ops.quantized.fbgemm_conv_prepack(weight, groups)
-    return _ops.quantized.fbgemm_conv2d(input, weight, bias,
-                                        stride, padding, dilation,
-                                        groups, scale, zero_point)
-=======
+    prepacked_weight = ops.quantized.fbgemm_conv_prepack(
+        weight.permute([0, 2, 3, 1]), stride, padding, dilation, groups)
     return ops.quantized.fbgemm_conv2d(input.permute([0, 2, 3, 1]),
                                        prepacked_weight, bias,
                                        stride, padding, dilation,
                                        groups, scale, zero_point).permute([0, 3, 1, 2])
->>>>>>> dd79d45c
 
 def max_pool2d(input, kernel_size, stride=None, padding=0, dilation=1,
                ceil_mode=False, return_indices=False):
