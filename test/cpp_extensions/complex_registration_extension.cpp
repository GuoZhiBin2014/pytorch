--- conflicted
+++ resolved
@@ -36,10 +36,8 @@
   Backend backend() const override;
   const char* toString() const override;
   TypeID ID() const override;
-<<<<<<< HEAD
-=======
 
-  Tensor empty(IntArrayRef size, const TensorOptions & options) const override {
+  static Tensor empty(IntArrayRef size, const TensorOptions & options) {
     AT_ASSERT(options.device().is_cpu());
 
     for (auto x: size) {
@@ -62,7 +60,6 @@
     }
     return tensor;
   }
->>>>>>> d6efab01
 };
 
 struct ComplexHooks : public at::ComplexHooksInterface {
@@ -84,34 +81,10 @@
   return TypeID::ComplexCPU;
 }
 
-static Tensor empty_complex(IntArrayRef size, const TensorOptions & options) {
-  AT_ASSERT(options.device().is_cpu());
-
-  for (auto x: size) {
-    AT_CHECK(x >= 0, "Trying to create tensor using size with negative dimension: ", size);
-  }
-  auto* allocator = at::getCPUAllocator();
-  int64_t nelements = at::prod_intlist(size);
-  auto dtype = options.dtype();
-  auto storage_impl = c10::make_intrusive<StorageImpl>(
-      dtype,
-      nelements,
-      allocator->allocate(nelements * dtype.itemsize()),
-      allocator,
-      /*resizable=*/true);
-
-  auto tensor = detail::make_tensor<TensorImpl>(storage_impl, at::ComplexCPUTensorId());
-  // Default TensorImpl has size [0]
-  if (size.size() != 1 || size[0] != 0) {
-    tensor.unsafeGetTensorImpl()->set_sizes_contiguous(size);
-  }
-  return tensor;
-}
-
 static auto complex_empty_registration = register_op(
   Backend::ComplexCPU,
   "aten::empty(int[] size, *, ScalarType? dtype=None, Layout? layout=None, Device? device=None, bool? pin_memory=None) -> Tensor",
-  &empty_complex);
+  &ComplexCPUType::empty);
 
 REGISTER_COMPLEX_HOOKS(ComplexHooks);
 
