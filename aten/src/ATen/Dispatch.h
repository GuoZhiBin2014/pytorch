#pragma once

#include <ATen/core/Tensor.h>
#include <c10/macros/Macros.h>
#include <c10/util/Half.h>
#include <c10/util/Exception.h>
#include <ATen/core/DeprecatedTypeProperties.h>

#define AT_PRIVATE_CASE_TYPE(enum_type, type, ...) \
  case enum_type: {                                \
    using scalar_t = type;                         \
    return __VA_ARGS__();                          \
  }

#define AT_QINT_PRIVATE_CASE_TYPE(enum_type, type, underlying_enum, underlying_type, ...) \
  case enum_type: {                                                     \
    const auto& UNDERLYING_TYPE C10_UNUSED = underlying_enum;           \
    using scalar_t C10_UNUSED = type;                                   \
    using underlying_t C10_UNUSED = underlying_type;                    \
    return __VA_ARGS__();                                               \
  }

namespace detail {

<<<<<<< HEAD
=======
template <at::ScalarType N>
struct ScalarTypeToCType;

template<>
struct ScalarTypeToCType<at::ScalarType::Half> {
  using type = at::Half;

  // This is a workaround for the CUDA bug which prevents ::detail::ScalarTypeToCType<T>::type being used directly
  // due to ambiguous reference which can't to be resolved. For some reason it cant pick between at::detail and at::cuda::detail.
  // For repro example, please see: https://gist.github.com/izdeby/952ae7cf256ddb740a73776d39a7e7ba
  // TODO: remove once the bug is fixed.
  static type t;
};

template<>
struct ScalarTypeToCType<at::ScalarType::BFloat16> {
  using type = at::BFloat16;

  // This is a workaround for the CUDA bug which prevents ::detail::ScalarTypeToCType<T>::type being used directly
  // due to ambiguous reference which can't to be resolved. For some reason it cant pick between at::detail and at::cuda::detail.
  // For repro example, please see: https://gist.github.com/izdeby/952ae7cf256ddb740a73776d39a7e7ba
  // TODO: remove once the bug is fixed.
  static type t;
};

template<>
struct ScalarTypeToCType<at::ScalarType::Bool> {
  using type = bool;

  // This is a workaround for the CUDA bug which prevents ::detail::ScalarTypeToCType<T>::type being used directly
  // due to ambiguous reference which can't to be resolved. For some reason it cant pick between at::detail and at::cuda::detail.
  // For repro example, please see: https://gist.github.com/izdeby/952ae7cf256ddb740a73776d39a7e7ba
  // TODO: remove once the bug is fixed.
  static type t;
};

template<>
struct ScalarTypeToCType<at::ScalarType::Long> {
  using type = int64_t;

  // This is a workaround for the CUDA bug which prevents ::detail::ScalarTypeToCType<T>::type being used directly
  // due to ambiguous reference which can't to be resolved. For some reason it cant pick between at::detail and at::cuda::detail.
  // For repro example, please see: https://gist.github.com/izdeby/952ae7cf256ddb740a73776d39a7e7ba
  // TODO: remove once the bug is fixed.
  static int64_t t;
};

>>>>>>> e88b2c3c
inline at::ScalarType scalar_type(at::ScalarType s) {
  return s;
}

C10_DEPRECATED_MESSAGE("passing at::DeprecatedTypeProperties to an AT_DISPATCH macro is deprecated, " \
                       "pass an at::ScalarType instead")
inline at::ScalarType scalar_type(const at::DeprecatedTypeProperties &t) {
  return t.scalarType();
}

C10_DEPRECATED_MESSAGE("AT_DISPATCH_ALL_TYPES_AND_HALF is deprecated, " \
                       "use AT_DISPATCH_ALL_TYPES_AND(at::ScalarType::Half, ...) instead")
inline void deprecated_AT_DISPATCH_ALL_TYPES_AND_HALF() {}

C10_DEPRECATED_MESSAGE("AT_DISPATCH_ALL_TYPES_AND_HALF_AND_COMPLEX is deprecated, "            \
                       "use AT_DISPATCH_ALL_TYPES_AND_COMPLEX_AND(at::ScalarType::Half, ...) " \
                       "instead")
inline void deprecated_AT_DISPATCH_ALL_TYPES_AND_HALF_AND_COMPLEX() {}

}

// The AT_DISPATCH_* family of macros provides the ability to
// conveniently generate specializations of a kernel over all of the
// dtypes we care about in PyTorch.  We call it "dispatch" because
// we are "dispatching" to the correct, dtype-specific kernel.
//
// A standard usage looks like:
//
//      AT_DISPATCH_ALL_TYPES(self.scalar_type(), "op_name", [&] {
//          // Your code here, with 'scalar_t' now defined to
//          // be the dtype in question
//      })
//
// There are many variations of this macro, so it's important to
// understand exactly /which/ dtypes you want to get instantiated, as
// well as what the "default" set is.
//
// The default set of dtypes that are instantiated (e.g., by
// AT_DISPATCH_ALL_TYPES) are floating point types (float, double),
// and integral types (int32_t, int64_t, int16_t, int8_t, uint8_t),
// but NOT booleans (bool), half-precision floats (Half) or
// complex number (std::complex<float>, std::complex<double>).
// This "cut" is somewhat historical (the default types are the
// ones that TH historically supported), but it also reflects the
// fact that the non-default types are "poorly" behaved (booleans
// are NOT integers mod 2, half precision operations ~essentially
// don't exist on CPU, complex numbers are an experimental application).
//
// Here are the questions you should generally ask to decide which
// dispatch you want:
//
// 1. Is this an integral or floating point specific operation?
//    (If so, you'll want one of the FLOATING or INTEGRAL macros.)
//
// 2. Should half be supported?  (If you're on CPU, the answer is almost
//    definitely no.  If you do want support, use one of the AND_HALF
//    macros)
//
// Much rarer situations:
//
// 3. Should bool be supported?  (You often have to write your kernel
//    differently if arithmetic operations are involved.)  If so,
//    Use AT_DISPATCH_ALL_TYPES_AND along with ScalarType::Bool
//
// 4. Should complex be supported?  The answer is almost always no,
//    unless you are working on "generic" code that should work on
//    all dtypes.


// NB: the the_type variable is not used, but we have kept it for
// backwards compatibility.  It's probably not used by anyone though;
// but we're just being safe (and it doesn't hurt.)  Note we must
// use it to shut up warnings about unused store.

#define AT_DISPATCH_FLOATING_TYPES(TYPE, NAME, ...)                          \
  [&] {                                                                      \
    const auto& the_type = TYPE;                                             \
    /* don't use TYPE again in case it is an expensive or side-effect op */  \
    at::ScalarType _st = ::detail::scalar_type(the_type);                    \
    switch (_st) {                                                           \
      AT_PRIVATE_CASE_TYPE(at::ScalarType::Double, double, __VA_ARGS__)      \
      AT_PRIVATE_CASE_TYPE(at::ScalarType::Float, float, __VA_ARGS__)        \
      default:                                                               \
        AT_ERROR(#NAME, " not implemented for '", toString(_st), "'");       \
    }                                                                        \
  }()

#define AT_DISPATCH_FLOATING_TYPES_AND_HALF(TYPE, NAME, ...)                 \
  [&] {                                                                      \
    const auto& the_type = TYPE;                                             \
    /* don't use TYPE again in case it is an expensive or side-effect op */  \
    at::ScalarType _st = ::detail::scalar_type(the_type);                    \
    switch (_st) {                                                           \
      AT_PRIVATE_CASE_TYPE(at::ScalarType::Double, double, __VA_ARGS__)      \
      AT_PRIVATE_CASE_TYPE(at::ScalarType::Float, float, __VA_ARGS__)        \
      AT_PRIVATE_CASE_TYPE(at::ScalarType::Half, at::Half, __VA_ARGS__)      \
      default:                                                               \
        AT_ERROR(#NAME, " not implemented for '", toString(_st), "'");       \
    }                                                                        \
  }()

#define AT_DISPATCH_FLOATING_TYPES_AND(SCALARTYPE, TYPE, NAME, ...)                                       \
  [&] {                                                                                                   \
    const auto& the_type = TYPE;                                                                          \
    /* don't use TYPE again in case it is an expensive or side-effect op */                               \
    at::ScalarType _st = ::detail::scalar_type(the_type);                                                 \
    switch (_st) {                                                                                        \
      AT_PRIVATE_CASE_TYPE(at::ScalarType::Double, double, __VA_ARGS__)                                   \
      AT_PRIVATE_CASE_TYPE(at::ScalarType::Float, float, __VA_ARGS__)                                     \
      AT_PRIVATE_CASE_TYPE(SCALARTYPE, decltype(::detail::ScalarTypeToCType<SCALARTYPE>::t), __VA_ARGS__) \
      default:                                                                                            \
        AT_ERROR(#NAME, " not implemented for '", toString(TYPE), "'");                                   \
    }                                                                                                     \
  }()

#define AT_DISPATCH_FLOATING_AND_COMPLEX_TYPES(TYPE, NAME, ...)              \
  [&] {                                                                      \
    const auto& the_type = TYPE;                                             \
    /* don't use TYPE again in case it is an expensive or side-effect op */  \
    at::ScalarType _st = ::detail::scalar_type(the_type);                    \
    switch (_st) {                                                           \
      AT_PRIVATE_CASE_TYPE(at::ScalarType::Double, double, __VA_ARGS__)      \
      AT_PRIVATE_CASE_TYPE(at::ScalarType::Float, float, __VA_ARGS__)        \
      AT_PRIVATE_CASE_TYPE(at::ScalarType::Half, at::Half, __VA_ARGS__)      \
      AT_PRIVATE_CASE_TYPE(                                                  \
          at::ScalarType::ComplexDouble, std::complex<double>, __VA_ARGS__)  \
      AT_PRIVATE_CASE_TYPE(                                                  \
          at::ScalarType::ComplexFloat, std::complex<float>, __VA_ARGS__)    \
      AT_PRIVATE_CASE_TYPE(                                                  \
          at::ScalarType::ComplexHalf, std::complex<at::Half>, __VA_ARGS__)  \
      default:                                                               \
        AT_ERROR(#NAME, " not implemented for '", toString(_st), "'");       \
    }                                                                        \
  }()

#define AT_DISPATCH_INTEGRAL_TYPES(TYPE, NAME, ...)                          \
  [&] {                                                                      \
    const auto& the_type = TYPE;                                             \
    /* don't use TYPE again in case it is an expensive or side-effect op */  \
    at::ScalarType _st = ::detail::scalar_type(the_type);                    \
    switch (_st) {                                                           \
      AT_PRIVATE_CASE_TYPE(at::ScalarType::Byte, uint8_t, __VA_ARGS__)       \
      AT_PRIVATE_CASE_TYPE(at::ScalarType::Char, int8_t, __VA_ARGS__)        \
      AT_PRIVATE_CASE_TYPE(at::ScalarType::Int, int32_t, __VA_ARGS__)        \
      AT_PRIVATE_CASE_TYPE(at::ScalarType::Long, int64_t, __VA_ARGS__)       \
      AT_PRIVATE_CASE_TYPE(at::ScalarType::Short, int16_t, __VA_ARGS__)      \
      default:                                                               \
        AT_ERROR(#NAME, " not implemented for '", toString(_st), "'");       \
    }                                                                        \
  }()

#define AT_DISPATCH_ALL_TYPES(TYPE, NAME, ...)                               \
  [&] {                                                                      \
    const auto& the_type = TYPE;                                             \
    /* don't use TYPE again in case it is an expensive or side-effect op  */ \
    at::ScalarType _st = ::detail::scalar_type(the_type);                    \
    switch (_st) {                                                           \
      AT_PRIVATE_CASE_TYPE(at::ScalarType::Byte, uint8_t, __VA_ARGS__)       \
      AT_PRIVATE_CASE_TYPE(at::ScalarType::Char, int8_t, __VA_ARGS__)        \
      AT_PRIVATE_CASE_TYPE(at::ScalarType::Double, double, __VA_ARGS__)      \
      AT_PRIVATE_CASE_TYPE(at::ScalarType::Float, float, __VA_ARGS__)        \
      AT_PRIVATE_CASE_TYPE(at::ScalarType::Int, int32_t, __VA_ARGS__)        \
      AT_PRIVATE_CASE_TYPE(at::ScalarType::Long, int64_t, __VA_ARGS__)       \
      AT_PRIVATE_CASE_TYPE(at::ScalarType::Short, int16_t, __VA_ARGS__)      \
      default:                                                               \
        AT_ERROR(#NAME, " not implemented for '", toString(_st), "'");       \
    }                                                                        \
  }()

#define AT_DISPATCH_COMPLEX_TYPES(TYPE, NAME, ...)                           \
  [&] {                                                                      \
    const auto& the_type = TYPE;                                             \
    /* don't use TYPE again in case it is an expensive or side-effect op */  \
    at::ScalarType _st = ::detail::scalar_type(the_type);                    \
    switch (_st) {                                                           \
      AT_PRIVATE_CASE_TYPE(                                                  \
          at::ScalarType::ComplexFloat, std::complex<float>, __VA_ARGS__)    \
      AT_PRIVATE_CASE_TYPE(                                                  \
          at::ScalarType::ComplexDouble, std::complex<double>, __VA_ARGS__)  \
      default:                                                               \
        AT_ERROR(#NAME, " not implemented for '", toString(_st), "'");       \
    }                                                                        \
  }()

#define AT_DISPATCH_QINT_TYPES(TYPE, NAME, ...)                         \
  [&] {                                                                 \
    const auto& SCALAR_TYPE C10_UNUSED = TYPE;                          \
    switch (TYPE) {                                                     \
      AT_QINT_PRIVATE_CASE_TYPE(                                        \
          at::kQInt8, at::qint8, at::kChar, int8_t, __VA_ARGS__)                    \
      AT_QINT_PRIVATE_CASE_TYPE(                                        \
          at::kQUInt8, at::quint8, at::kByte, uint8_t, __VA_ARGS__)                 \
      AT_QINT_PRIVATE_CASE_TYPE(                                        \
          at::kQInt32, at::qint32, at::kInt, int, __VA_ARGS__)                      \
      default:                                                          \
        AT_ERROR(#NAME, " not implemented for '", toString(TYPE), "'"); \
    }                                                                   \
  }()

#define AT_DISPATCH_ALL_TYPES_AND_COMPLEX(TYPE, NAME, ...)                   \
  [&] {                                                                      \
    const auto& the_type = TYPE;                                             \
    /* don't use TYPE again in case it is an expensive or side-effect op*/   \
    at::ScalarType _st = ::detail::scalar_type(the_type);                    \
    switch (_st) {                                                           \
      AT_PRIVATE_CASE_TYPE(at::ScalarType::Byte, uint8_t, __VA_ARGS__)       \
      AT_PRIVATE_CASE_TYPE(at::ScalarType::Char, int8_t, __VA_ARGS__)        \
      AT_PRIVATE_CASE_TYPE(at::ScalarType::Double, double, __VA_ARGS__)      \
      AT_PRIVATE_CASE_TYPE(at::ScalarType::Float, float, __VA_ARGS__)        \
      AT_PRIVATE_CASE_TYPE(at::ScalarType::Int, int32_t, __VA_ARGS__)        \
      AT_PRIVATE_CASE_TYPE(at::ScalarType::Long, int64_t, __VA_ARGS__)       \
      AT_PRIVATE_CASE_TYPE(at::ScalarType::Short, int16_t, __VA_ARGS__)      \
      AT_PRIVATE_CASE_TYPE(                                                  \
          at::ScalarType::ComplexFloat, std::complex<float>, __VA_ARGS__)    \
      AT_PRIVATE_CASE_TYPE(                                                  \
          at::ScalarType::ComplexDouble, std::complex<double>, __VA_ARGS__)  \
      default:                                                               \
        AT_ERROR(#NAME, " not implemented for '", toString(_st), "'"); \
    }                                                                        \
  }()

#define AT_DISPATCH_ALL_TYPES_AND(SCALARTYPE, TYPE, NAME, ...)                                                 \
  [&] {                                                                                                        \
    switch (TYPE) {                                                                                            \
      AT_PRIVATE_CASE_TYPE(at::ScalarType::Byte, uint8_t, __VA_ARGS__)                                         \
      AT_PRIVATE_CASE_TYPE(at::ScalarType::Char, int8_t, __VA_ARGS__)                                          \
      AT_PRIVATE_CASE_TYPE(at::ScalarType::Double, double, __VA_ARGS__)                                        \
      AT_PRIVATE_CASE_TYPE(at::ScalarType::Float, float, __VA_ARGS__)                                          \
      AT_PRIVATE_CASE_TYPE(at::ScalarType::Int, int32_t, __VA_ARGS__)                                          \
      AT_PRIVATE_CASE_TYPE(at::ScalarType::Long, int64_t, __VA_ARGS__)                                         \
      AT_PRIVATE_CASE_TYPE(at::ScalarType::Short, int16_t, __VA_ARGS__)                                        \
      AT_PRIVATE_CASE_TYPE(SCALARTYPE, decltype(c10::impl::ScalarTypeToCPPType<SCALARTYPE>::t), __VA_ARGS__)   \
      default:                                                                                                 \
        AT_ERROR(#NAME, " not implemented for '", toString(TYPE), "'");                                        \
    }                                                                                                          \
  }()

#define AT_DISPATCH_ALL_TYPES_AND2(SCALARTYPE1, SCALARTYPE2, TYPE, NAME, ...)                                    \
  [&] {                                                                                                          \
    switch (TYPE) {                                                                                              \
      AT_PRIVATE_CASE_TYPE(at::ScalarType::Byte, uint8_t, __VA_ARGS__)                                           \
      AT_PRIVATE_CASE_TYPE(at::ScalarType::Char, int8_t, __VA_ARGS__)                                            \
      AT_PRIVATE_CASE_TYPE(at::ScalarType::Double, double, __VA_ARGS__)                                          \
      AT_PRIVATE_CASE_TYPE(at::ScalarType::Float, float, __VA_ARGS__)                                            \
      AT_PRIVATE_CASE_TYPE(at::ScalarType::Int, int32_t, __VA_ARGS__)                                            \
      AT_PRIVATE_CASE_TYPE(at::ScalarType::Long, int64_t, __VA_ARGS__)                                           \
      AT_PRIVATE_CASE_TYPE(at::ScalarType::Short, int16_t, __VA_ARGS__)                                          \
      AT_PRIVATE_CASE_TYPE(SCALARTYPE1, decltype(c10::impl::ScalarTypeToCPPType<SCALARTYPE1>::t), __VA_ARGS__)   \
      AT_PRIVATE_CASE_TYPE(SCALARTYPE2, decltype(c10::impl::ScalarTypeToCPPType<SCALARTYPE2>::t), __VA_ARGS__)   \
      default:                                                                                                   \
        AT_ERROR(#NAME, " not implemented for '", toString(TYPE), "'");                                          \
    }                                                                                                            \
  }()

#define AT_DISPATCH_ALL_TYPES_AND3(SCALARTYPE1, SCALARTYPE2, SCALARTYPE3, TYPE, NAME, ...)                       \
  [&] {                                                                                                          \
    switch (TYPE) {                                                                                              \
      AT_PRIVATE_CASE_TYPE(at::ScalarType::Byte, uint8_t, __VA_ARGS__)                                           \
      AT_PRIVATE_CASE_TYPE(at::ScalarType::Char, int8_t, __VA_ARGS__)                                            \
      AT_PRIVATE_CASE_TYPE(at::ScalarType::Double, double, __VA_ARGS__)                                          \
      AT_PRIVATE_CASE_TYPE(at::ScalarType::Float, float, __VA_ARGS__)                                            \
      AT_PRIVATE_CASE_TYPE(at::ScalarType::Int, int32_t, __VA_ARGS__)                                            \
      AT_PRIVATE_CASE_TYPE(at::ScalarType::Long, int64_t, __VA_ARGS__)                                           \
      AT_PRIVATE_CASE_TYPE(at::ScalarType::Short, int16_t, __VA_ARGS__)                                          \
      AT_PRIVATE_CASE_TYPE(SCALARTYPE1, decltype(c10::impl::ScalarTypeToCPPType<SCALARTYPE1>::t), __VA_ARGS__)   \
      AT_PRIVATE_CASE_TYPE(SCALARTYPE2, decltype(c10::impl::ScalarTypeToCPPType<SCALARTYPE2>::t), __VA_ARGS__)   \
      AT_PRIVATE_CASE_TYPE(SCALARTYPE3, decltype(c10::impl::ScalarTypeToCPPType<SCALARTYPE3>::t), __VA_ARGS__)   \
      default:                                                                                                   \
        AT_ERROR(#NAME, " not implemented for '", toString(TYPE), "'");                                          \
    }                                                                                                            \
  }()

#define AT_DISPATCH_ALL_TYPES_AND_COMPLEX_AND(SCALARTYPE1, SCALARTYPE2, SCALARTYPE3, TYPE, NAME, ...)            \
  [&] {                                                                                                          \
    switch (TYPE) {                                                                                              \
      AT_PRIVATE_CASE_TYPE(at::ScalarType::Byte, uint8_t, __VA_ARGS__)                                           \
      AT_PRIVATE_CASE_TYPE(at::ScalarType::Char, int8_t, __VA_ARGS__)                                            \
      AT_PRIVATE_CASE_TYPE(at::ScalarType::Double, double, __VA_ARGS__)                                          \
      AT_PRIVATE_CASE_TYPE(at::ScalarType::Float, float, __VA_ARGS__)                                            \
      AT_PRIVATE_CASE_TYPE(at::ScalarType::Int, int32_t, __VA_ARGS__)                                            \
      AT_PRIVATE_CASE_TYPE(at::ScalarType::Long, int64_t, __VA_ARGS__)                                           \
      AT_PRIVATE_CASE_TYPE(at::ScalarType::Short, int16_t, __VA_ARGS__)                                          \
      AT_PRIVATE_CASE_TYPE(SCALARTYPE1, decltype(c10::impl::ScalarTypeToCPPType<SCALARTYPE1>::t), __VA_ARGS__)   \
      AT_PRIVATE_CASE_TYPE(SCALARTYPE2, decltype(c10::impl::ScalarTypeToCPPType<SCALARTYPE2>::t), __VA_ARGS__)   \
      AT_PRIVATE_CASE_TYPE(SCALARTYPE3, decltype(c10::impl::ScalarTypeToCPPType<SCALARTYPE3>::t), __VA_ARGS__)   \
      AT_PRIVATE_CASE_TYPE(                                                                                      \
          at::ScalarType::ComplexFloat, std::complex<float>, __VA_ARGS__)                                        \
      AT_PRIVATE_CASE_TYPE(                                                                                      \
          at::ScalarType::ComplexDouble, std::complex<double>, __VA_ARGS__)                                      \
      default:                                                                                                   \
        AT_ERROR(#NAME, " not implemented for '", TYPE, "'");                                                    \
    }                                                                                                            \
  }()

// ----------------------------------------------------------------------------
// DEPRECATED MACROS, DON'T USE THESE
// ----------------------------------------------------------------------------

#define AT_DISPATCH_ALL_TYPES_AND_HALF(TYPE, NAME, ...)                      \
  [&] {                                                                      \
    detail::deprecated_AT_DISPATCH_ALL_TYPES_AND_HALF();                     \
    const auto& the_type = TYPE;                                             \
    /* don't use TYPE again in case it is an expensive or side-effect op */  \
    at::ScalarType _st = ::detail::scalar_type(the_type);                    \
    switch (_st) {                                                           \
      AT_PRIVATE_CASE_TYPE(at::ScalarType::Byte, uint8_t, __VA_ARGS__)       \
      AT_PRIVATE_CASE_TYPE(at::ScalarType::Char, int8_t, __VA_ARGS__)        \
      AT_PRIVATE_CASE_TYPE(at::ScalarType::Double, double, __VA_ARGS__)      \
      AT_PRIVATE_CASE_TYPE(at::ScalarType::Float, float, __VA_ARGS__)        \
      AT_PRIVATE_CASE_TYPE(at::ScalarType::Int, int32_t, __VA_ARGS__)        \
      AT_PRIVATE_CASE_TYPE(at::ScalarType::Long, int64_t, __VA_ARGS__)       \
      AT_PRIVATE_CASE_TYPE(at::ScalarType::Short, int16_t, __VA_ARGS__)      \
      AT_PRIVATE_CASE_TYPE(at::ScalarType::Half, at::Half, __VA_ARGS__)      \
      default:                                                               \
        AT_ERROR(#NAME, " not implemented for '", toString(_st), "'");       \
    }                                                                        \
  }()

#define AT_DISPATCH_ALL_TYPES_AND_HALF_AND_COMPLEX(TYPE, NAME, ...)          \
  [&] {                                                                      \
    detail::deprecated_AT_DISPATCH_ALL_TYPES_AND_HALF_AND_COMPLEX()          \
    const auto& the_type = TYPE;                                             \
    /* don't use TYPE again in case it is an expensive or side-effect op */  \
    at::ScalarType _st = ::detail::scalar_type(the_type);                    \
    switch (_st) {                                                           \
      AT_PRIVATE_CASE_TYPE(at::ScalarType::Byte, uint8_t, __VA_ARGS__)       \
      AT_PRIVATE_CASE_TYPE(at::ScalarType::Char, int8_t, __VA_ARGS__)        \
      AT_PRIVATE_CASE_TYPE(at::ScalarType::Double, double, __VA_ARGS__)      \
      AT_PRIVATE_CASE_TYPE(at::ScalarType::Float, float, __VA_ARGS__)        \
      AT_PRIVATE_CASE_TYPE(at::ScalarType::Int, int32_t, __VA_ARGS__)        \
      AT_PRIVATE_CASE_TYPE(at::ScalarType::Long, int64_t, __VA_ARGS__)       \
      AT_PRIVATE_CASE_TYPE(at::ScalarType::Short, int16_t, __VA_ARGS__)      \
      AT_PRIVATE_CASE_TYPE(at::ScalarType::Half, at::Half, __VA_ARGS__)      \
      AT_PRIVATE_CASE_TYPE(                                                  \
          at::ScalarType::ComplexFloat, std::complex<float>, __VA_ARGS__)    \
      AT_PRIVATE_CASE_TYPE(                                                  \
          at::ScalarType::ComplexDouble, std::complex<double>, __VA_ARGS__)  \
      default:                                                               \
        AT_ERROR(#NAME, " not implemented for '", toString(_st), "'");       \
    }                                                                        \
  }()<|MERGE_RESOLUTION|>--- conflicted
+++ resolved
@@ -22,56 +22,6 @@
 
 namespace detail {
 
-<<<<<<< HEAD
-=======
-template <at::ScalarType N>
-struct ScalarTypeToCType;
-
-template<>
-struct ScalarTypeToCType<at::ScalarType::Half> {
-  using type = at::Half;
-
-  // This is a workaround for the CUDA bug which prevents ::detail::ScalarTypeToCType<T>::type being used directly
-  // due to ambiguous reference which can't to be resolved. For some reason it cant pick between at::detail and at::cuda::detail.
-  // For repro example, please see: https://gist.github.com/izdeby/952ae7cf256ddb740a73776d39a7e7ba
-  // TODO: remove once the bug is fixed.
-  static type t;
-};
-
-template<>
-struct ScalarTypeToCType<at::ScalarType::BFloat16> {
-  using type = at::BFloat16;
-
-  // This is a workaround for the CUDA bug which prevents ::detail::ScalarTypeToCType<T>::type being used directly
-  // due to ambiguous reference which can't to be resolved. For some reason it cant pick between at::detail and at::cuda::detail.
-  // For repro example, please see: https://gist.github.com/izdeby/952ae7cf256ddb740a73776d39a7e7ba
-  // TODO: remove once the bug is fixed.
-  static type t;
-};
-
-template<>
-struct ScalarTypeToCType<at::ScalarType::Bool> {
-  using type = bool;
-
-  // This is a workaround for the CUDA bug which prevents ::detail::ScalarTypeToCType<T>::type being used directly
-  // due to ambiguous reference which can't to be resolved. For some reason it cant pick between at::detail and at::cuda::detail.
-  // For repro example, please see: https://gist.github.com/izdeby/952ae7cf256ddb740a73776d39a7e7ba
-  // TODO: remove once the bug is fixed.
-  static type t;
-};
-
-template<>
-struct ScalarTypeToCType<at::ScalarType::Long> {
-  using type = int64_t;
-
-  // This is a workaround for the CUDA bug which prevents ::detail::ScalarTypeToCType<T>::type being used directly
-  // due to ambiguous reference which can't to be resolved. For some reason it cant pick between at::detail and at::cuda::detail.
-  // For repro example, please see: https://gist.github.com/izdeby/952ae7cf256ddb740a73776d39a7e7ba
-  // TODO: remove once the bug is fixed.
-  static int64_t t;
-};
-
->>>>>>> e88b2c3c
 inline at::ScalarType scalar_type(at::ScalarType s) {
   return s;
 }
