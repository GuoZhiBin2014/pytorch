#include <gtest/gtest.h>

#include <ATen/ATen.h>
#include <ATen/NativeFunctions.h>
<<<<<<< HEAD
#include <ATen/core/ATenDispatch.h>
=======
#include <ATen/ExtensionBackendRegistration.h>
#include <iostream>
>>>>>>> a25cbf3f

using namespace at;

static int test_int;

Tensor empty_override(IntArrayRef size, const TensorOptions & options, c10::optional<MemoryFormat> optional_memory_format) {
  test_int = 1;
  auto tensor_impl = c10::make_intrusive<TensorImpl, UndefinedTensorImpl>(
      Storage(
          caffe2::TypeMeta::Make<float>(), 0, at::DataPtr(nullptr, Device(DeviceType::MSNPU, 1)), nullptr, false),
      MSNPUTensorId());
  return Tensor(std::move(tensor_impl));
}

<<<<<<< HEAD
=======
Tensor empty_like_override(const Tensor & self, const TensorOptions & options, c10::optional<MemoryFormat> optional_memory_format) {
  test_int = 2;
  return self;
}

>>>>>>> a25cbf3f
Tensor add_override(const Tensor & a, const Tensor & b , Scalar c) {
  test_int = 2;
  return a;
}

TEST(BackendExtensionTest, TestRegisterOp) {
  EXPECT_ANY_THROW(empty({5, 5}, at::kMSNPU));
  globalATenDispatch().registerOp(
    Backend::MSNPU,
<<<<<<< HEAD
    "aten::empty(int[] size, *, ScalarType? dtype=None, Layout? layout=None, Device? device=None, bool? pin_memory=None) -> Tensor",
    &empty_override);
=======
    "empty(IntArrayRef size, TensorOptions options, MemoryFormat memory_format) -> Tensor", &empty_override);
>>>>>>> a25cbf3f
  Tensor a = empty({5, 5}, at::kMSNPU);
  ASSERT_EQ(a.device().type(), at::kMSNPU);
  ASSERT_EQ(a.device().index(), 1);
  ASSERT_EQ(a.dtype(), caffe2::TypeMeta::Make<float>());
  ASSERT_EQ(test_int, 1);

<<<<<<< HEAD
=======
  EXPECT_ANY_THROW(empty_like(a, at::kMSNPU));
  register_extension_backend_op(
    Backend::MSNPU,
    "empty_like(Tensor self, TensorOptions options, MemoryFormat memory_format) -> Tensor", &empty_like_override);
>>>>>>> a25cbf3f
  Tensor b = empty_like(a, at::kMSNPU);
  ASSERT_EQ(b.device().type(), at::kMSNPU);
  ASSERT_EQ(b.device().index(), 1);
  ASSERT_EQ(b.dtype(), caffe2::TypeMeta::Make<float>());

  EXPECT_ANY_THROW(add(a, b));
  globalATenDispatch().registerOp(
    Backend::MSNPU,
    "aten::add(Tensor self, Tensor other, *, Scalar alpha=1) -> Tensor",
    &add_override);
  add(a, b);
  ASSERT_EQ(test_int, 2);

  // Ensure that non-MSNPU operator still works
  Tensor d = empty({5, 5}, at::kCPU);
  ASSERT_EQ(d.device().type(), at::kCPU);

  // Attempt to register on a schema that has already has a function
  EXPECT_ANY_THROW(
    globalATenDispatch().registerOp(
      Backend::MSNPU,
<<<<<<< HEAD
      "aten::empty(int[] size, *, ScalarType? dtype=None, Layout? layout=None, Device? device=None, bool? pin_memory=None) -> Tensor",
      &empty_override)
=======
      "empty(IntArrayRef size, TensorOptions options, MemoryFormat memory_format) -> Tensor", &empty_override)
>>>>>>> a25cbf3f
  );
}<|MERGE_RESOLUTION|>--- conflicted
+++ resolved
@@ -2,12 +2,7 @@
 
 #include <ATen/ATen.h>
 #include <ATen/NativeFunctions.h>
-<<<<<<< HEAD
 #include <ATen/core/ATenDispatch.h>
-=======
-#include <ATen/ExtensionBackendRegistration.h>
-#include <iostream>
->>>>>>> a25cbf3f
 
 using namespace at;
 
@@ -22,14 +17,6 @@
   return Tensor(std::move(tensor_impl));
 }
 
-<<<<<<< HEAD
-=======
-Tensor empty_like_override(const Tensor & self, const TensorOptions & options, c10::optional<MemoryFormat> optional_memory_format) {
-  test_int = 2;
-  return self;
-}
-
->>>>>>> a25cbf3f
 Tensor add_override(const Tensor & a, const Tensor & b , Scalar c) {
   test_int = 2;
   return a;
@@ -39,25 +26,14 @@
   EXPECT_ANY_THROW(empty({5, 5}, at::kMSNPU));
   globalATenDispatch().registerOp(
     Backend::MSNPU,
-<<<<<<< HEAD
-    "aten::empty(int[] size, *, ScalarType? dtype=None, Layout? layout=None, Device? device=None, bool? pin_memory=None) -> Tensor",
+    "aten::empty(int[] size, *, ScalarType? dtype=None, Layout? layout=None, Device? device=None, bool? pin_memory=None, MemoryFormat? memory_format=None) -> Tensor",
     &empty_override);
-=======
-    "empty(IntArrayRef size, TensorOptions options, MemoryFormat memory_format) -> Tensor", &empty_override);
->>>>>>> a25cbf3f
   Tensor a = empty({5, 5}, at::kMSNPU);
   ASSERT_EQ(a.device().type(), at::kMSNPU);
   ASSERT_EQ(a.device().index(), 1);
   ASSERT_EQ(a.dtype(), caffe2::TypeMeta::Make<float>());
   ASSERT_EQ(test_int, 1);
 
-<<<<<<< HEAD
-=======
-  EXPECT_ANY_THROW(empty_like(a, at::kMSNPU));
-  register_extension_backend_op(
-    Backend::MSNPU,
-    "empty_like(Tensor self, TensorOptions options, MemoryFormat memory_format) -> Tensor", &empty_like_override);
->>>>>>> a25cbf3f
   Tensor b = empty_like(a, at::kMSNPU);
   ASSERT_EQ(b.device().type(), at::kMSNPU);
   ASSERT_EQ(b.device().index(), 1);
@@ -79,11 +55,7 @@
   EXPECT_ANY_THROW(
     globalATenDispatch().registerOp(
       Backend::MSNPU,
-<<<<<<< HEAD
-      "aten::empty(int[] size, *, ScalarType? dtype=None, Layout? layout=None, Device? device=None, bool? pin_memory=None) -> Tensor",
+      "aten::empty(int[] size, *, ScalarType? dtype=None, Layout? layout=None, Device? device=None, bool? pin_memory=None, MemoryFormat? memory_format=None) -> Tensor",
       &empty_override)
-=======
-      "empty(IntArrayRef size, TensorOptions options, MemoryFormat memory_format) -> Tensor", &empty_override)
->>>>>>> a25cbf3f
   );
 }